// Vita3K emulator project
// Copyright (C) 2018 Vita3K team
//
// This program is free software; you can redistribute it and/or modify
// it under the terms of the GNU General Public License as published by
// the Free Software Foundation; either version 2 of the License, or
// (at your option) any later version.
//
// This program is distributed in the hope that it will be useful,
// but WITHOUT ANY WARRANTY; without even the implied warranty of
// MERCHANTABILITY or FITNESS FOR A PARTICULAR PURPOSE.  See the
// GNU General Public License for more details.
//
// You should have received a copy of the GNU General Public License along
// with this program; if not, write to the Free Software Foundation, Inc.,
// 51 Franklin Street, Fifth Floor, Boston, MA 02110-1301 USA.

#include "SceGxm.h"

#include <gxm/functions.h>
#include <gxm/types.h>
#include <util/log.h>

#include <glbinding/Binding.h>

#include <cpu/functions.h>
#include <host/functions.h>
#include <kernel/thread_functions.h>
#include <psp2/kernel/error.h>

#include <algorithm>
#include <fstream>
#include <iostream>
#include <sstream>

using namespace emu;
using namespace glbinding;

EXPORT(int, sceGxmAddRazorGpuCaptureBuffer) {
    return unimplemented(export_name);
}

EXPORT(int, sceGxmBeginCommandList) {
    return unimplemented(export_name);
}

EXPORT(int, sceGxmBeginScene, SceGxmContext *context, unsigned int flags, const SceGxmRenderTarget *renderTarget, const SceGxmValidRegion *validRegion, SceGxmSyncObject *vertexSyncObject, SceGxmSyncObject *fragmentSyncObject, const emu::SceGxmColorSurface *colorSurface, const emu::SceGxmDepthStencilSurface *depthStencil) {
    assert(context != nullptr);
    assert(flags == 0);
    assert(renderTarget != nullptr);
    assert(validRegion == nullptr);
    assert(vertexSyncObject == nullptr);
    assert(fragmentSyncObject != nullptr);
    assert(colorSurface != nullptr);
    assert(depthStencil != nullptr);

    if (host.gxm.isInScene) {
        return error(export_name, SCE_GXM_ERROR_WITHIN_SCENE);
    }
    if (depthStencil == nullptr && colorSurface == nullptr) {
        return error(export_name, SCE_GXM_ERROR_INVALID_VALUE);
    }

    if (fragmentSyncObject != nullptr) {
        std::unique_lock<std::mutex> lock(fragmentSyncObject->mutex);
        while (fragmentSyncObject->value == 0) {
            fragmentSyncObject->cond_var.wait(lock);
        }
        fragmentSyncObject->value = 0;
    }

    // TODO This may not be right.
    context->fragment_ring_buffer_used = 0;
    context->vertex_ring_buffer_used = 0;
    context->color_surface = *colorSurface;

    host.gxm.isInScene = true;

    glBindFramebuffer(GL_FRAMEBUFFER, renderTarget->framebuffer[0]);

    // Re-load GL machine settings for multiple contexts support
    switch (context->cull_mode) {
    case SCE_GXM_CULL_CCW:
        glEnable(GL_CULL_FACE);
        glCullFace(GL_FRONT);
        break;
    case SCE_GXM_CULL_CW:
        glEnable(GL_CULL_FACE);
        glCullFace(GL_BACK);
        break;
    case SCE_GXM_CULL_NONE:
        glDisable(GL_CULL_FACE);
        break;
    }
    
    glEnable(GL_SCISSOR_TEST);
    glViewport(0, 0, host.display.window_width, host.display.window_height);
    glScissor(0, 0, host.display.window_width, host.display.window_height);
    
    // TODO This is just for debugging.
    glClear(GL_COLOR_BUFFER_BIT);

    return 0;
}

EXPORT(int, sceGxmBeginSceneEx) {
    return unimplemented(export_name);
}

EXPORT(int, sceGxmColorSurfaceGetClip) {
    return unimplemented(export_name);
}

EXPORT(int, sceGxmColorSurfaceGetData) {
    return unimplemented(export_name);
}

EXPORT(int, sceGxmColorSurfaceGetDitherMode) {
    return unimplemented(export_name);
}

EXPORT(int, sceGxmColorSurfaceGetFormat) {
    return unimplemented(export_name);
}

EXPORT(int, sceGxmColorSurfaceGetGammaMode) {
    return unimplemented(export_name);
}

EXPORT(int, sceGxmColorSurfaceGetScaleMode) {
    return unimplemented(export_name);
}

EXPORT(int, sceGxmColorSurfaceGetStrideInPixels) {
    return unimplemented(export_name);
}

EXPORT(int, sceGxmColorSurfaceGetType) {
    return unimplemented(export_name);
}

EXPORT(int, sceGxmColorSurfaceInit, emu::SceGxmColorSurface *surface, SceGxmColorFormat colorFormat, SceGxmColorSurfaceType surfaceType, SceGxmColorSurfaceScaleMode scaleMode, SceGxmOutputRegisterSize outputRegisterSize, unsigned int width, unsigned int height, unsigned int strideInPixels, Ptr<void> data) {
    assert(surface != nullptr);
    assert(colorFormat == SCE_GXM_COLOR_FORMAT_A8B8G8R8);
    assert(surfaceType == SCE_GXM_COLOR_SURFACE_LINEAR);
    assert(scaleMode == SCE_GXM_COLOR_SURFACE_SCALE_NONE);
    assert(outputRegisterSize == SCE_GXM_OUTPUT_REGISTER_SIZE_32BIT);
    assert(width > 0);
    assert(height > 0);
    assert(strideInPixels > 0);
    assert(data);

    memset(surface, 0, sizeof(*surface));
    surface->pbeEmitWords[0] = width;
    surface->pbeEmitWords[1] = height;
    surface->pbeEmitWords[2] = strideInPixels;
    surface->pbeEmitWords[3] = data.address();
    surface->outputRegisterSize = outputRegisterSize;

    return 0;
}

EXPORT(int, sceGxmColorSurfaceInitDisabled) {
    return unimplemented(export_name);
}

EXPORT(int, sceGxmColorSurfaceIsEnabled) {
    return unimplemented(export_name);
}

EXPORT(int, sceGxmColorSurfaceSetClip) {
    return unimplemented(export_name);
}

EXPORT(int, sceGxmColorSurfaceSetData) {
    return unimplemented(export_name);
}

EXPORT(int, sceGxmColorSurfaceSetDitherMode) {
    return unimplemented(export_name);
}

EXPORT(int, sceGxmColorSurfaceSetFormat) {
    return unimplemented(export_name);
}

EXPORT(int, sceGxmColorSurfaceSetGammaMode) {
    return unimplemented(export_name);
}

EXPORT(int, sceGxmColorSurfaceSetScaleMode) {
    return unimplemented(export_name);
}

EXPORT(int, sceGxmCreateContext, const emu::SceGxmContextParams *params, Ptr<SceGxmContext> *context) {
    assert(params != nullptr);
    assert(context != nullptr);

    *context = alloc<SceGxmContext>(host.mem, export_name);
    if (!*context) {
        return error(export_name, SCE_GXM_ERROR_OUT_OF_MEMORY);
    }

    SceGxmContext *const ctx = context->get(host.mem);
    ctx->params = *params;

    assert(SDL_GL_GetCurrentContext() == nullptr);
    ctx->gl = GLContextPtr(SDL_GL_CreateContext(host.window.get()), SDL_GL_DeleteContext);
    assert(ctx->gl != nullptr);

    Binding::initialize(false);
    setCallbackMaskExcept(CallbackMask::Before | CallbackMask::After, { "glGetError" });
#if MICROPROFILE_ENABLED != 0
    setBeforeCallback(before_callback);
#endif // MICROPROFILE_ENABLED
    setAfterCallback(after_callback);

    LOG_INFO("GL_VERSION = {}", glGetString(GL_VERSION));
    LOG_INFO("GL_SHADING_LANGUAGE_VERSION = {}", glGetString(GL_SHADING_LANGUAGE_VERSION));

    glViewport(0, 0, host.display.window_width, host.display.window_height);

    // TODO This is just for debugging.
    glClearColor(0.0625f, 0.125f, 0.25f, 0);

    if (!ctx->texture.init(glGenTextures, glDeleteTextures)) {
        free(host.mem, *context);
        context->reset();

        return error(export_name, SCE_GXM_ERROR_OUT_OF_MEMORY);
    }

    return 0;
}

EXPORT(int, sceGxmCreateDeferredContext) {
    return unimplemented(export_name);
}

EXPORT(int, sceGxmCreateRenderTarget, const SceGxmRenderTargetParams *params, Ptr<SceGxmRenderTarget> *renderTarget) {
    assert(params != nullptr);
    assert(renderTarget != nullptr);

    *renderTarget = alloc<SceGxmRenderTarget>(host.mem, export_name);
    if (!*renderTarget) {
        return error(export_name, SCE_GXM_ERROR_OUT_OF_MEMORY);
    }

    SceGxmRenderTarget *const rt = renderTarget->get(host.mem);
    if (!rt->renderbuffers.init(glGenRenderbuffers, glDeleteRenderbuffers) || !rt->framebuffer.init(glGenFramebuffers, glDeleteFramebuffers)) {
        free(host.mem, *renderTarget);
        return error(export_name, SCE_GXM_ERROR_DRIVER);
    }

    glBindRenderbuffer(GL_RENDERBUFFER, rt->renderbuffers[0]);
    glRenderbufferStorage(GL_RENDERBUFFER, GL_RGBA, params->width, params->height);
    glBindRenderbuffer(GL_RENDERBUFFER, rt->renderbuffers[1]);
    glRenderbufferStorage(GL_RENDERBUFFER, GL_DEPTH_COMPONENT, params->width, params->height);
    glBindRenderbuffer(GL_RENDERBUFFER, 0);

    glBindFramebuffer(GL_FRAMEBUFFER, rt->framebuffer[0]);
    glFramebufferRenderbuffer(GL_FRAMEBUFFER, GL_COLOR_ATTACHMENT0, GL_RENDERBUFFER, rt->renderbuffers[0]);
    glFramebufferRenderbuffer(GL_FRAMEBUFFER, GL_DEPTH_ATTACHMENT, GL_RENDERBUFFER, rt->renderbuffers[1]);
    glBindFramebuffer(GL_FRAMEBUFFER, 0);

    return 0;
}

EXPORT(int, sceGxmDepthStencilSurfaceGetBackgroundDepth) {
    return unimplemented(export_name);
}

EXPORT(int, sceGxmDepthStencilSurfaceGetBackgroundMask) {
    return unimplemented(export_name);
}

EXPORT(int, sceGxmDepthStencilSurfaceGetBackgroundStencil) {
    return unimplemented(export_name);
}

EXPORT(int, sceGxmDepthStencilSurfaceGetForceLoadMode) {
    return unimplemented(export_name);
}

EXPORT(int, sceGxmDepthStencilSurfaceGetForceStoreMode) {
    return unimplemented(export_name);
}

EXPORT(int, sceGxmDepthStencilSurfaceGetFormat) {
    return unimplemented(export_name);
}

EXPORT(int, sceGxmDepthStencilSurfaceGetStrideInSamples) {
    return unimplemented(export_name);
}

EXPORT(int, sceGxmDepthStencilSurfaceInit, emu::SceGxmDepthStencilSurface *surface, SceGxmDepthStencilFormat depthStencilFormat, SceGxmDepthStencilSurfaceType surfaceType, unsigned int strideInSamples, Ptr<void> depthData, Ptr<void> stencilData) {
    assert(surface != nullptr);
    assert(depthStencilFormat == SCE_GXM_DEPTH_STENCIL_FORMAT_S8D24);
    assert(surfaceType == SCE_GXM_DEPTH_STENCIL_SURFACE_TILED);
    assert(strideInSamples > 0);
    assert(depthData);

    // TODO What to do here?
    memset(surface, 0, sizeof(*surface));
    surface->depthData = depthData;
    surface->stencilData = stencilData;

    return 0;
}

EXPORT(int, sceGxmDepthStencilSurfaceInitDisabled) {
    return unimplemented(export_name);
}

EXPORT(int, sceGxmDepthStencilSurfaceIsEnabled) {
    return unimplemented(export_name);
}

EXPORT(int, sceGxmDepthStencilSurfaceSetBackgroundDepth) {
    return unimplemented(export_name);
}

EXPORT(int, sceGxmDepthStencilSurfaceSetBackgroundMask) {
    return unimplemented(export_name);
}

EXPORT(int, sceGxmDepthStencilSurfaceSetBackgroundStencil) {
    return unimplemented(export_name);
}

EXPORT(int, sceGxmDepthStencilSurfaceSetForceLoadMode) {
    return unimplemented(export_name);
}

EXPORT(int, sceGxmDepthStencilSurfaceSetForceStoreMode) {
    return unimplemented(export_name);
}

EXPORT(int, sceGxmDestroyContext, Ptr<SceGxmContext> context) {
    assert(context);

    free(host.mem, context);

    return 0;
}

EXPORT(int, sceGxmDestroyDeferredContext) {
    return unimplemented(export_name);
}

EXPORT(int, sceGxmDestroyRenderTarget, Ptr<SceGxmRenderTarget> renderTarget) {
    MemState &mem = host.mem;
    assert(renderTarget);

    free(mem, renderTarget);

    return 0;
}

EXPORT(void, sceGxmDisplayQueueAddEntry, Ptr<SceGxmSyncObject> oldBuffer, Ptr<SceGxmSyncObject> newBuffer, Ptr<const void> callbackData) {
    //assert(oldBuffer != nullptr);
    //assert(newBuffer != nullptr);
    assert(callbackData);
    DisplayCallback *display_callback = new DisplayCallback();

    const Address address = alloc(host.mem, host.gxm.params.displayQueueCallbackDataSize, export_name);
    const Ptr<void> ptr(address);
    memcpy(ptr.get(host.mem), callbackData.get(host.mem), host.gxm.params.displayQueueCallbackDataSize);

    display_callback->data = address;
    display_callback->pc = host.gxm.params.displayQueueCallback.address();
    display_callback->old_buffer = oldBuffer.address();
    display_callback->new_buffer = newBuffer.address();
    host.gxm.display_queue.push(*display_callback);

    // TODO Return success if/when we call callback not as a tail call.
}

EXPORT(int, sceGxmDisplayQueueFinish) {
    return 0;
}

EXPORT(int, sceGxmDraw, SceGxmContext *context, SceGxmPrimitiveType primType, SceGxmIndexFormat indexType, const void *indexData, unsigned int indexCount) {
    assert(context != nullptr);
    assert(indexData != nullptr);

    if (!host.gxm.isInScene) {
        return error(export_name, SCE_GXM_ERROR_NOT_WITHIN_SCENE);
    }

    // TODO Use some kind of caching to avoid setting every draw call?
    const SharedGLObject program = get_program(*context, host.mem);
    if (!program) {
        return error(export_name, SCE_GXM_ERROR_DRIVER);
    }
    glUseProgram(program->get());

    // TODO Use some kind of caching to avoid setting every draw call?
    set_uniforms(program->get(), *context, host.mem);

    const GLenum mode = translate_primitive(primType);
    const GLenum type = indexType == SCE_GXM_INDEX_FORMAT_U16 ? GL_UNSIGNED_SHORT : GL_UNSIGNED_INT;
    glDrawElements(mode, indexCount, type, indexData);

    return 0;
}

EXPORT(int, sceGxmDrawInstanced) {
    return unimplemented(export_name);
}

EXPORT(int, sceGxmDrawPrecomputed) {
    return unimplemented(export_name);
}

EXPORT(int, sceGxmEndCommandList) {
    return unimplemented(export_name);
}

EXPORT(int, sceGxmEndScene, SceGxmContext *context, const emu::SceGxmNotification *vertexNotification, const emu::SceGxmNotification *fragmentNotification) {
    const MemState &mem = host.mem;
    assert(context != nullptr);
    assert(vertexNotification == nullptr);
    //assert(fragmentNotification == nullptr);

    if (!host.gxm.isInScene) {
        return error(export_name, SCE_GXM_ERROR_NOT_WITHIN_SCENE);
    }

    const GLsizei width = context->color_surface.pbeEmitWords[0];
    const GLsizei height = context->color_surface.pbeEmitWords[1];
    const GLsizei stride_in_pixels = context->color_surface.pbeEmitWords[2];
    const Address data = context->color_surface.pbeEmitWords[3];
    uint32_t *const pixels = Ptr<uint32_t>(data).get(mem);
    glPixelStorei(GL_PACK_ROW_LENGTH, stride_in_pixels); // TODO Reset to 0?
    glReadPixels(0, 0, width, height, GL_RGBA, GL_UNSIGNED_BYTE, pixels);
    flip_vertically(pixels, width, height, stride_in_pixels);

    host.gxm.isInScene = false;

    glBindFramebuffer(GL_FRAMEBUFFER, 0);

    return 0;
}

EXPORT(int, sceGxmExecuteCommandList) {
    return unimplemented(export_name);
}

EXPORT(void, sceGxmFinish, SceGxmContext *context) {
    assert(context != nullptr);
    glFinish();
}

EXPORT(int, sceGxmFragmentProgramGetPassType) {
    return unimplemented(export_name);
}

EXPORT(int, sceGxmFragmentProgramGetProgram) {
    return unimplemented(export_name);
}

EXPORT(int, sceGxmFragmentProgramIsEnabled) {
    return unimplemented(export_name);
}

EXPORT(int, sceGxmGetContextType) {
    return unimplemented(export_name);
}

EXPORT(int, sceGxmGetDeferredContextFragmentBuffer) {
    return unimplemented(export_name);
}

EXPORT(int, sceGxmGetDeferredContextVdmBuffer) {
    return unimplemented(export_name);
}

EXPORT(int, sceGxmGetDeferredContextVertexBuffer) {
    return unimplemented(export_name);
}

EXPORT(uint32_t, sceGxmGetNotificationRegion) {
    return host.gxm.notification_region.address();
}

EXPORT(int, sceGxmGetParameterBufferThreshold) {
    return unimplemented(export_name);
}

EXPORT(int, sceGxmGetPrecomputedDrawSize) {
    return unimplemented(export_name);
}

EXPORT(int, sceGxmGetPrecomputedFragmentStateSize) {
    return unimplemented(export_name);
}

EXPORT(int, sceGxmGetPrecomputedVertexStateSize) {
    return unimplemented(export_name);
}

EXPORT(int, sceGxmGetRenderTargetMemSizes) {
    return unimplemented(export_name);
}

struct GxmThreadParams {
    KernelState *kernel = nullptr;
    MemState *mem = nullptr;
    SceUID thid = SCE_KERNEL_ERROR_ILLEGAL_THREAD_ID;
    GxmState *gxm = nullptr;
    std::shared_ptr<SDL_semaphore> host_may_destroy_params = std::shared_ptr<SDL_semaphore>(SDL_CreateSemaphore(0), SDL_DestroySemaphore);
};

static int SDLCALL thread_function(void *data) {
    const GxmThreadParams params = *static_cast<const GxmThreadParams *>(data);
    SDL_SemPost(params.host_may_destroy_params.get());
    while (true) {
        auto display_callback = params.gxm->display_queue.pop();
        if (!display_callback)
            break;
        {
            const ThreadStatePtr thread = lock_and_find(params.thid, params.kernel->threads, params.kernel->mutex);
            if (thread->to_do == ThreadToDo::exit)
                break;
        }
        const ThreadStatePtr display_thread = find(params.thid, params.kernel->threads);
        run_callback(*display_thread, display_callback->pc, display_callback->data);
        const Ptr<SceGxmSyncObject> newBuffer(display_callback->new_buffer);
        std::unique_lock<std::mutex> lock(newBuffer.get(*params.mem)->mutex);
        newBuffer.get(*params.mem)->value = 1;
        newBuffer.get(*params.mem)->cond_var.notify_all();
        free(*params.mem, display_callback->data);
    }
    return 0;
}

EXPORT(int, sceGxmInitialize, const emu::SceGxmInitializeParams *params) {
    assert(params != nullptr);

    host.gxm.params = *params;
    host.gxm.display_queue.displayQueueMaxPendingCount_ = params->displayQueueMaxPendingCount;

    const ThreadStatePtr main_thread = find(thread_id, host.kernel.threads);

    const CallImport call_import = [&host](uint32_t nid, SceUID thread_id) {
        ::call_import(host, nid, thread_id);
    };

    const auto stack_size = SCE_KERNEL_STACK_SIZE_USER_DEFAULT; // TODO: Verify this is the correct stack size

    const SceUID display_thread_id = create_thread(Ptr<void>(read_pc(*main_thread->cpu)), host.kernel, host.mem, "SceGxmDisplayQueue", SCE_KERNEL_HIGHEST_PRIORITY_USER, stack_size, call_import, false);

    if (display_thread_id < 0) {
        return error(export_name, SCE_GXM_ERROR_DRIVER);
    }

    const ThreadStatePtr display_thread = find(display_thread_id, host.kernel.threads);

    const std::function<void(SDL_Thread *)> delete_thread = [display_thread](SDL_Thread *running_thread) {
        {
            const std::unique_lock<std::mutex> lock(display_thread->mutex);
            display_thread->to_do = ThreadToDo::exit;
        }
        display_thread->something_to_do.notify_all(); // TODO Should this be notify_one()?
    };

    GxmThreadParams gxm_params;
    gxm_params.mem = &host.mem;
    gxm_params.kernel = &host.kernel;
    gxm_params.thid = display_thread_id;
    gxm_params.gxm = &host.gxm;

    const ThreadPtr running_thread(SDL_CreateThread(&thread_function, "SceGxmDisplayQueue", &gxm_params), delete_thread);
    SDL_SemWait(gxm_params.host_may_destroy_params.get());
    host.kernel.running_threads.emplace(display_thread_id, running_thread);
    host.gxm.notification_region = Ptr<uint32_t>(alloc(host.mem, MB(1), "SceGxmNotificationRegion"));
    return 0;
}

EXPORT(int, sceGxmIsDebugVersion) {
    return unimplemented(export_name);
}

EXPORT(int, sceGxmMapFragmentUsseMemory, Ptr<void> base, SceSize size, unsigned int *offset) {
    assert(base);
    assert(size > 0);
    assert(offset != nullptr);

    // TODO What should this be?
    *offset = base.address();

    return 0;
}

EXPORT(int, sceGxmMapMemory, void *base, SceSize size, SceGxmMemoryAttribFlags attr) {
    assert(base != nullptr);
    assert(size > 0);
    assert((attr == SCE_GXM_MEMORY_ATTRIB_READ) || (attr == SCE_GXM_MEMORY_ATTRIB_RW));

    return 0;
}

EXPORT(int, sceGxmMapVertexUsseMemory, Ptr<void> base, SceSize size, unsigned int *offset) {
    assert(base);
    assert(size > 0);
    assert(offset != nullptr);

    // TODO What should this be?
    *offset = base.address();

    return 0;
}

EXPORT(int, sceGxmMidSceneFlush) {
    return unimplemented(export_name);
}

EXPORT(int, sceGxmNotificationWait) {
    return unimplemented(export_name);
}

EXPORT(int, sceGxmPadHeartbeat, const emu::SceGxmColorSurface *displaySurface, SceGxmSyncObject *displaySyncObject) {
    assert(displaySurface != nullptr);
    assert(displaySyncObject != nullptr);

    return 0;
}

EXPORT(int, sceGxmPadTriggerGpuPaTrace) {
    return unimplemented(export_name);
}

EXPORT(int, sceGxmPopUserMarker) {
    return unimplemented(export_name);
}

EXPORT(int, sceGxmPrecomputedDrawInit) {
    return unimplemented(export_name);
}

EXPORT(int, sceGxmPrecomputedDrawSetAllVertexStreams) {
    return unimplemented(export_name);
}

EXPORT(int, sceGxmPrecomputedDrawSetParams) {
    return unimplemented(export_name);
}

EXPORT(int, sceGxmPrecomputedDrawSetParamsInstanced) {
    return unimplemented(export_name);
}

EXPORT(int, sceGxmPrecomputedDrawSetVertexStream) {
    return unimplemented(export_name);
}

EXPORT(int, sceGxmPrecomputedFragmentStateGetDefaultUniformBuffer) {
    return unimplemented(export_name);
}

EXPORT(int, sceGxmPrecomputedFragmentStateInit) {
    return unimplemented(export_name);
}

EXPORT(int, sceGxmPrecomputedFragmentStateSetAllAuxiliarySurfaces) {
    return unimplemented(export_name);
}

EXPORT(int, sceGxmPrecomputedFragmentStateSetAllTextures) {
    return unimplemented(export_name);
}

EXPORT(int, sceGxmPrecomputedFragmentStateSetAllUniformBuffers) {
    return unimplemented(export_name);
}

EXPORT(int, sceGxmPrecomputedFragmentStateSetDefaultUniformBuffer) {
    return unimplemented(export_name);
}

EXPORT(int, sceGxmPrecomputedFragmentStateSetTexture) {
    return unimplemented(export_name);
}

EXPORT(int, sceGxmPrecomputedFragmentStateSetUniformBuffer) {
    return unimplemented(export_name);
}

EXPORT(int, sceGxmPrecomputedVertexStateGetDefaultUniformBuffer) {
    return unimplemented(export_name);
}

EXPORT(int, sceGxmPrecomputedVertexStateInit) {
    return unimplemented(export_name);
}

EXPORT(int, sceGxmPrecomputedVertexStateSetAllTextures) {
    return unimplemented(export_name);
}

EXPORT(int, sceGxmPrecomputedVertexStateSetAllUniformBuffers) {
    return unimplemented(export_name);
}

EXPORT(int, sceGxmPrecomputedVertexStateSetDefaultUniformBuffer) {
    return unimplemented(export_name);
}

EXPORT(int, sceGxmPrecomputedVertexStateSetTexture) {
    return unimplemented(export_name);
}

EXPORT(int, sceGxmPrecomputedVertexStateSetUniformBuffer) {
    return unimplemented(export_name);
}

EXPORT(int, sceGxmProgramCheck, const SceGxmProgram *program) {
    assert(program != nullptr);

    assert(memcmp(&program->magic, "GXP", 4) == 0);

    return 0;
}

EXPORT(Ptr<SceGxmProgramParameter>, sceGxmProgramFindParameterByName, const SceGxmProgram *program, const char *name) {
    const MemState &mem = host.mem;
    assert(program != nullptr);
    assert(name != nullptr);

    const SceGxmProgramParameter *const parameters = reinterpret_cast<const SceGxmProgramParameter *>(reinterpret_cast<const uint8_t *>(&program->parameters_offset) + program->parameters_offset);
    for (uint32_t i = 0; i < program->parameter_count; ++i) {
        const SceGxmProgramParameter *const parameter = &parameters[i];
        const uint8_t *const parameter_bytes = reinterpret_cast<const uint8_t *>(parameter);
        const char *const parameter_name = reinterpret_cast<const char *>(parameter_bytes + parameter->name_offset);
        if (strcmp(parameter_name, name) == 0) {
            const Address parameter_address = static_cast<Address>(parameter_bytes - &mem.memory[0]);
            return Ptr<SceGxmProgramParameter>(parameter_address);
        }
    }

    return Ptr<SceGxmProgramParameter>();
}

EXPORT(int, sceGxmProgramFindParameterBySemantic) {
    return unimplemented(export_name);
}

EXPORT(int, sceGxmProgramGetDefaultUniformBufferSize) {
    return unimplemented(export_name);
}

EXPORT(int, sceGxmProgramGetFragmentProgramInputs) {
    return unimplemented(export_name);
}

EXPORT(int, sceGxmProgramGetOutputRegisterFormat) {
    return unimplemented(export_name);
}

EXPORT(Ptr<SceGxmProgramParameter>, sceGxmProgramGetParameter, const SceGxmProgram *program, unsigned int index) {
    const SceGxmProgramParameter *const parameters = reinterpret_cast<const SceGxmProgramParameter *>(reinterpret_cast<const uint8_t *>(&program->parameters_offset) + program->parameters_offset);

    const SceGxmProgramParameter *const parameter = &parameters[index];
    const uint8_t *const parameter_bytes = reinterpret_cast<const uint8_t *>(parameter);

    const Address parameter_address = static_cast<Address>(parameter_bytes - &host.mem.memory[0]);
    return Ptr<SceGxmProgramParameter>(parameter_address);
}

EXPORT(int, sceGxmProgramGetParameterCount, const SceGxmProgram *program) {
    return program->parameter_count;
}

EXPORT(int, sceGxmProgramGetSize) {
    return unimplemented(export_name);
}

EXPORT(int, sceGxmProgramGetType) {
    return unimplemented(export_name);
}

EXPORT(int, sceGxmProgramGetVertexProgramOutputs) {
    return unimplemented(export_name);
}

EXPORT(int, sceGxmProgramIsDepthReplaceUsed) {
    return unimplemented(export_name);
}

EXPORT(int, sceGxmProgramIsDiscardUsed) {
    return unimplemented(export_name);
}

EXPORT(int, sceGxmProgramIsEquivalent) {
    return unimplemented(export_name);
}

EXPORT(int, sceGxmProgramIsFragColorUsed) {
    return unimplemented(export_name);
}

EXPORT(int, sceGxmProgramIsNativeColorUsed) {
    return unimplemented(export_name);
}

EXPORT(int, sceGxmProgramIsSpriteCoordUsed) {
    return unimplemented(export_name);
}

EXPORT(int, sceGxmProgramParameterGetArraySize) {
    return unimplemented(export_name);
}

EXPORT(int, sceGxmProgramParameterGetCategory, const SceGxmProgramParameter *parameter) {
    assert(parameter != nullptr);

    return parameter->category;
}

EXPORT(int, sceGxmProgramParameterGetComponentCount) {
    return unimplemented(export_name);
}

EXPORT(int, sceGxmProgramParameterGetContainerIndex) {
    return unimplemented(export_name);
}

EXPORT(int, sceGxmProgramParameterGetIndex) {
    return unimplemented(export_name);
}

EXPORT(Ptr<void>, sceGxmProgramParameterGetName, Ptr<const SceGxmProgramParameter> parameter) {
    return Ptr<void>(parameter.address() + parameter.get(host.mem)->name_offset);
}

EXPORT(unsigned int, sceGxmProgramParameterGetResourceIndex, const SceGxmProgramParameter *parameter) {
    assert(parameter != nullptr);

    return parameter->resource_index;
}

EXPORT(int, sceGxmProgramParameterGetSemantic) {
    return unimplemented(export_name);
}

EXPORT(int, sceGxmProgramParameterGetSemanticIndex) {
    return unimplemented(export_name);
}

EXPORT(int, sceGxmProgramParameterGetType) {
    return unimplemented(export_name);
}

EXPORT(int, sceGxmProgramParameterIsRegFormat) {
    return unimplemented(export_name);
}

EXPORT(int, sceGxmProgramParameterIsSamplerCube) {
    return unimplemented(export_name);
}

EXPORT(int, sceGxmPushUserMarker) {
    return unimplemented(export_name);
}

EXPORT(int, sceGxmRemoveRazorGpuCaptureBuffer) {
    return unimplemented(export_name);
}

EXPORT(int, sceGxmRenderTargetGetDriverMemBlock) {
    return unimplemented(export_name);
}

EXPORT(int, sceGxmReserveFragmentDefaultUniformBuffer, SceGxmContext *context, Ptr<void> *uniformBuffer) {
    assert(context != nullptr);
    assert(uniformBuffer != nullptr);

    const size_t size = 64; // TODO I guess this must be in the fragment program.
    const size_t next_used = context->fragment_ring_buffer_used + size;
    assert(next_used <= context->params.fragmentRingBufferMemSize);
    if (next_used > context->params.fragmentRingBufferMemSize) {
        return error(export_name, SCE_GXM_ERROR_OUT_OF_MEMORY);
    }

    *uniformBuffer = context->params.fragmentRingBufferMem.cast<uint8_t>() + static_cast<int32_t>(context->fragment_ring_buffer_used);
    context->fragment_ring_buffer_used = next_used;

    context->fragment_uniform_buffers[14] = *uniformBuffer;

    return 0;
}

EXPORT(int, sceGxmRenderTargetGetHostMem) {
    return unimplemented(export_name);
}

EXPORT(int, sceGxmReserveVertexDefaultUniformBuffer, SceGxmContext *context, Ptr<void> *uniformBuffer) {
    assert(context != nullptr);
    assert(uniformBuffer != nullptr);

    const size_t size = 64; // TODO I guess this must be in the vertex program.
    const size_t next_used = context->vertex_ring_buffer_used + size;
    assert(next_used <= context->params.vertexRingBufferMemSize);
    if (next_used > context->params.vertexRingBufferMemSize) {
        return error(export_name, SCE_GXM_ERROR_OUT_OF_MEMORY);
    }

    *uniformBuffer = context->params.vertexRingBufferMem.cast<uint8_t>() + static_cast<int32_t>(context->vertex_ring_buffer_used);
    context->vertex_ring_buffer_used = next_used;

    context->vertex_uniform_buffers[14] = *uniformBuffer;

    return 0;
}

EXPORT(int, sceGxmSetAuxiliarySurface) {
    return unimplemented(export_name);
}

EXPORT(int, sceGxmSetBackDepthBias) {
    return unimplemented(export_name);
}

EXPORT(int, sceGxmSetBackDepthFunc) {
    return unimplemented(export_name);
}

EXPORT(int, sceGxmSetBackDepthWriteEnable) {
    return unimplemented(export_name);
}

EXPORT(int, sceGxmSetBackFragmentProgramEnable) {
    return unimplemented(export_name);
}

EXPORT(int, sceGxmSetBackLineFillLastPixelEnable) {
    return unimplemented(export_name);
}

EXPORT(int, sceGxmSetBackPointLineWidth) {
    return unimplemented(export_name);
}

EXPORT(int, sceGxmSetBackPolygonMode) {
    return unimplemented(export_name);
}

EXPORT(void, sceGxmSetBackStencilFunc, SceGxmContext *context, SceGxmStencilFunc func, SceGxmStencilOp stencilFail, SceGxmStencilOp depthFail, SceGxmStencilOp depthPass, unsigned char compareMask, unsigned char writeMask) {
    if (context->two_sided) {
        glEnable(GL_STENCIL_TEST);

        GLenum gl_func = translate_stencil_func(func);
        GLenum sfail = translate_stencil_op(stencilFail);
        GLenum dpfail = translate_stencil_op(depthFail);
        GLenum dppass = translate_stencil_op(depthPass);

        GLint sref;
        glGetIntegerv(GL_STENCIL_BACK_REF, &sref);

        glStencilOpSeparate(GL_BACK, sfail, dpfail, dppass);
        glStencilFuncSeparate(GL_BACK, gl_func, sref, compareMask);
        glStencilMaskSeparate(GL_BACK, writeMask);
    }
}

EXPORT(void, sceGxmSetBackStencilRef, SceGxmContext *context, unsigned int sref) {
    if (context->two_sided) {
        glEnable(GL_STENCIL_TEST);

        GLint stencil_config[2];
        glGetIntegerv(GL_STENCIL_BACK_FUNC, &stencil_config[0]);
        glGetIntegerv(GL_STENCIL_BACK_VALUE_MASK, &stencil_config[1]);

        glStencilFuncSeparate(GL_BACK, static_cast<GLenum>(stencil_config[0]), sref, stencil_config[1]);
    }
}

EXPORT(int, sceGxmSetBackVisibilityTestEnable) {
    return unimplemented(export_name);
}

EXPORT(int, sceGxmSetBackVisibilityTestIndex) {
    return unimplemented(export_name);
}

EXPORT(int, sceGxmSetBackVisibilityTestOp) {
    return unimplemented(export_name);
}

EXPORT(int, sceGxmSetCullMode, SceGxmContext *context, SceGxmCullMode mode) {
    context->cull_mode = mode;
    switch (mode) {
    case SCE_GXM_CULL_CCW:
        glEnable(GL_CULL_FACE);
        glCullFace(GL_FRONT);
        break;
    case SCE_GXM_CULL_CW:
        glEnable(GL_CULL_FACE);
        glCullFace(GL_BACK);
        break;
    case SCE_GXM_CULL_NONE:
        glDisable(GL_CULL_FACE);
        break;
    }
    return 0;
}

EXPORT(int, sceGxmSetDefaultRegionClipAndViewport) {
    return unimplemented(export_name);
}

EXPORT(int, sceGxmSetDeferredContextFragmentBuffer) {
    return unimplemented(export_name);
}

EXPORT(int, sceGxmSetDeferredContextVdmBuffer) {
    return unimplemented(export_name);
}

EXPORT(int, sceGxmSetDeferredContextVertexBuffer) {
    return unimplemented(export_name);
}

EXPORT(int, sceGxmSetFragmentDefaultUniformBuffer) {
    return unimplemented(export_name);
}

EXPORT(void, sceGxmSetFragmentProgram, SceGxmContext *context, Ptr<const SceGxmFragmentProgram> fragmentProgram) {
    assert(context != nullptr);
    assert(fragmentProgram);

    context->fragment_program = fragmentProgram;

    const SceGxmFragmentProgram &fragment_program = *fragmentProgram.get(host.mem);
    glColorMask(fragment_program.color_mask_red, fragment_program.color_mask_green, fragment_program.color_mask_blue, fragment_program.color_mask_alpha);
    if (fragment_program.blend_enabled) {
        glEnable(GL_BLEND);
        glBlendEquationSeparate(fragment_program.color_func, fragment_program.alpha_func);
        glBlendFuncSeparate(fragment_program.color_src, fragment_program.color_dst, fragment_program.alpha_src, fragment_program.alpha_dst);
    } else {
        glDisable(GL_BLEND);
    }
}

EXPORT(int, sceGxmSetFragmentTexture, SceGxmContext *context, unsigned int textureIndex, const SceGxmTexture *texture) {
    assert(context != nullptr);
    assert(texture != nullptr);

    glActiveTexture((GLenum)(GL_TEXTURE0 + textureIndex));
    glBindTexture(GL_TEXTURE_2D, context->texture[0]);

    // Disable mip-maps
    glTexParameteri(GL_TEXTURE_2D, GL_TEXTURE_MAX_LEVEL, 0);

    SceGxmTextureFormat fmt = texture::get_format(texture);
    unsigned int width = texture::get_width(texture);
    unsigned int height = texture::get_height(texture);
    Ptr<const void> data = Ptr<const void>(texture->data_addr << 2);
    Ptr<void> palette = Ptr<void>(texture->palette_addr << 6);
    SceGxmTextureAddrMode uaddr = (SceGxmTextureAddrMode)(texture->uaddr_mode);
    SceGxmTextureAddrMode vaddr = (SceGxmTextureAddrMode)(texture->vaddr_mode);

    if (texture::is_paletted_format(fmt)) {
        const auto base_format = texture::get_base_format(fmt);
        const auto is_byte_indexed = (base_format == SCE_GXM_TEXTURE_BASE_FORMAT_P8); // only altenative is SCE_GXM_TEXTURE_BASE_FORMAT_P4
        const auto palette_indexes = is_byte_indexed ? 256 : 16;

        glPixelTransferi(GL_MAP_COLOR, GL_TRUE);

        // second dimension should be palette_indexes sized instead of 256, but prefer to keep it constant/stack-allocated
        // TODO: Cache palette map instead of calculating here every time
        GLfloat map[4][256];

        const uint8_t(*const src)[4] = static_cast<uint8_t(*)[4]>(palette.get(host.mem));
        for (size_t i = 0; i < palette_indexes; ++i) {
            map[0][i] = src[i][0] / 255.0f;
            map[1][i] = src[i][1] / 255.0f;
            map[2][i] = src[i][2] / 255.0f;
            map[3][i] = src[i][3] / 255.0f;
        }

        // map channel indexes for each channel
        // A == A_max means alpha channel is unused (max)
        std::uint8_t R = 0, G = 0, B = 0, A = 0;
        constexpr auto A_max = std::numeric_limits<decltype(A)>::max();

        // clang-format off
        switch (texture::get_swizzle(fmt)) {
        case SCE_GXM_TEXTURE_SWIZZLE4_ABGR: R = 0; G = 1; B = 2; A = 3; break;
        case SCE_GXM_TEXTURE_SWIZZLE4_ARGB: R = 2; G = 1; B = 0; A = 3; break;
        case SCE_GXM_TEXTURE_SWIZZLE4_RGBA: R = 3; G = 2; B = 1; A = 0; break;
        case SCE_GXM_TEXTURE_SWIZZLE4_BGRA: R = 1; G = 2; B = 3; A = 0; break;
        case SCE_GXM_TEXTURE_SWIZZLE4_1BGR: R = 0; G = 1; B = 2; A = A_max; break;
        case SCE_GXM_TEXTURE_SWIZZLE4_1RGB: R = 2; G = 1; B = 0; A = A_max; break;
        case SCE_GXM_TEXTURE_SWIZZLE4_RGB1: R = 3; G = 2; B = 1; A = A_max; break;
        case SCE_GXM_TEXTURE_SWIZZLE4_BGR1: R = 1; G = 2; B = 3; A = A_max; break;
        default:
        {
            LOG_ERROR("Invalid swizzle for paletted texture foramt.");
        }
        }
        // clang-format on

        glPixelMapfv(GL_PIXEL_MAP_I_TO_R, palette_indexes, map[R]);
        glPixelMapfv(GL_PIXEL_MAP_I_TO_G, palette_indexes, map[G]);
        glPixelMapfv(GL_PIXEL_MAP_I_TO_B, palette_indexes, map[B]);
        if (A == A_max) {
            static std::array<GLfloat, 255> max_alpha;
            std::fill(max_alpha.begin(), max_alpha.end(), 255.0);
            glPixelMapfv(GL_PIXEL_MAP_I_TO_A, palette_indexes, (GLfloat *)max_alpha.data());
        } else {
            glPixelMapfv(GL_PIXEL_MAP_I_TO_A, palette_indexes, map[A]);
        }
    }

    const void *const pixels = data.get(host.mem);
    const GLenum internal_format = texture::translate_internal_format(fmt);
    const GLenum format = texture::translate_format(fmt);
    const GLenum type = texture::translate_type(fmt);

    glPixelStorei(GL_UNPACK_ROW_LENGTH, (width + 7) & ~7);
    glTexImage2D(GL_TEXTURE_2D, 0, internal_format, width, height, 0, format, type, pixels);
    glTexParameteri(GL_TEXTURE_2D, GL_TEXTURE_WRAP_S, texture::translate_wrap_mode(uaddr));
    glTexParameteri(GL_TEXTURE_2D, GL_TEXTURE_WRAP_T, texture::translate_wrap_mode(vaddr));
    glTexParameteri(GL_TEXTURE_2D, GL_TEXTURE_MIN_FILTER, texture::translate_minmag_filter((SceGxmTextureFilter)texture->min_filter));
    glTexParameteri(GL_TEXTURE_2D, GL_TEXTURE_MAG_FILTER, texture::translate_minmag_filter((SceGxmTextureFilter)texture->mag_filter));
    glPixelStorei(GL_UNPACK_ROW_LENGTH, 0);
    glPixelTransferi(GL_MAP_COLOR, GL_FALSE);

    return 0;
}

EXPORT(int, sceGxmSetFragmentUniformBuffer) {
    return unimplemented(export_name);
}

EXPORT(int, sceGxmSetFrontDepthBias) {
    return unimplemented(export_name);
}

EXPORT(int, sceGxmSetFrontDepthFunc) {
    return unimplemented(export_name);
}

EXPORT(void, sceGxmSetFrontDepthWriteEnable, SceGxmContext *context, SceGxmDepthWriteMode enable) {
    if (context->two_sided) {
        // TODO: Find a way to implement this since glDepthMaskSeparate doesn't exist
        LOG_WARN("sceGxmSetFrontDepthWriteEnable called with a two sided context, graphical glitches may happen.");
    }
    glDepthMask(enable == SCE_GXM_DEPTH_WRITE_ENABLED ? GL_TRUE : GL_FALSE);
}

EXPORT(int, sceGxmSetFrontFragmentProgramEnable) {
    return unimplemented(export_name);
}

EXPORT(int, sceGxmSetFrontLineFillLastPixelEnable) {
    return unimplemented(export_name);
}

EXPORT(int, sceGxmSetFrontPointLineWidth) {
    return unimplemented(export_name);
}

EXPORT(int, sceGxmSetFrontPolygonMode) {
    return unimplemented(export_name);
}

EXPORT(void, sceGxmSetFrontStencilFunc, SceGxmContext *context, SceGxmStencilFunc func, SceGxmStencilOp stencilFail, SceGxmStencilOp depthFail, SceGxmStencilOp depthPass, unsigned char compareMask, unsigned char writeMask) {
    glEnable(GL_STENCIL_TEST);

    GLenum face = context->two_sided ? GL_FRONT : GL_FRONT_AND_BACK;
    GLenum gl_func = translate_stencil_func(func);
    GLenum sfail = translate_stencil_op(stencilFail);
    GLenum dpfail = translate_stencil_op(depthFail);
    GLenum dppass = translate_stencil_op(depthPass);

    GLint sref;
    glGetIntegerv(GL_STENCIL_REF, &sref);

    glStencilOpSeparate(face, sfail, dpfail, dppass);
    glStencilFuncSeparate(face, gl_func, sref, compareMask);
    glStencilMaskSeparate(face, writeMask);
}

EXPORT(void, sceGxmSetFrontStencilRef, SceGxmContext *context, unsigned int sref) {
    glEnable(GL_STENCIL_TEST);

    GLenum face = context->two_sided ? GL_FRONT : GL_FRONT_AND_BACK;

    GLint stencil_config[2];
    glGetIntegerv(GL_STENCIL_FUNC, &stencil_config[0]);
    glGetIntegerv(GL_STENCIL_VALUE_MASK, &stencil_config[1]);

    glStencilFuncSeparate(face, static_cast<GLenum>(stencil_config[0]), sref, stencil_config[1]);
}

EXPORT(int, sceGxmSetFrontVisibilityTestEnable) {
    return unimplemented(export_name);
}

EXPORT(int, sceGxmSetFrontVisibilityTestIndex) {
    return unimplemented(export_name);
}

EXPORT(int, sceGxmSetFrontVisibilityTestOp) {
    return unimplemented(export_name);
}

EXPORT(int, sceGxmSetPrecomputedFragmentState) {
    return unimplemented(export_name);
}

EXPORT(int, sceGxmSetPrecomputedVertexState) {
    return unimplemented(export_name);
}

<<<<<<< HEAD
EXPORT(int, sceGxmSetRegionClip) {
    return unimplemented(export_name);
=======
EXPORT(void, sceGxmSetRegionClip, SceGxmContext *context, SceGxmRegionClipMode mode, unsigned int xMin, unsigned int yMin, unsigned int xMax, unsigned int yMax) {
    xMin += xMin % 32;
    yMin += yMin % 32;
    xMax += xMax % 32;
    yMax += yMax % 32;
    switch (mode) {
    case SCE_GXM_REGION_CLIP_NONE:
        glScissor(0, 0, host.display.window_width, host.display.window_height);
        break;
    case SCE_GXM_REGION_CLIP_ALL:
        glScissor(0, 0, 0, 0);
        break;
    case SCE_GXM_REGION_CLIP_OUTSIDE:
        glScissor(xMin, host.display.window_height - yMax, xMin + xMax, yMin + yMax);
        break;
    case SCE_GXM_REGION_CLIP_INSIDE:
        // TODO: Implement this
        LOG_WARN("Unimplemented region clip mode used: SCE_GXM_REGION_CLIP_INSIDE");
        break;
    }
>>>>>>> df6194c1
}

EXPORT(void, sceGxmSetTwoSidedEnable, SceGxmContext *context, SceGxmTwoSidedMode mode) {
    context->two_sided = (mode == SCE_GXM_TWO_SIDED_ENABLED);
}

EXPORT(int, sceGxmSetUniformDataF, void *uniformBuffer, const SceGxmProgramParameter *parameter, unsigned int componentOffset, unsigned int componentCount, const float *sourceData) {
    assert(uniformBuffer != nullptr);
    assert(parameter != nullptr);
    assert(parameter->container_index == 14);
    assert(componentOffset == 0);
    assert(componentCount > 0);
    assert(sourceData != nullptr);

    size_t size = componentCount * sizeof(float);
    size_t offset = componentOffset * sizeof(float);
    memcpy(static_cast<uint8_t *>(uniformBuffer) + offset, sourceData, size);
    return 0;
}

EXPORT(int, sceGxmSetUserMarker) {
    return unimplemented(export_name);
}

EXPORT(int, sceGxmSetValidationEnable) {
    return unimplemented(export_name);
}

EXPORT(int, sceGxmSetVertexDefaultUniformBuffer) {
    return unimplemented(export_name);
}

EXPORT(void, sceGxmSetVertexProgram, SceGxmContext *context, Ptr<const SceGxmVertexProgram> vertexProgram) {
    assert(context != nullptr);
    assert(vertexProgram);

    context->vertex_program = vertexProgram;
}

EXPORT(int, sceGxmSetVertexStream, SceGxmContext *context, unsigned int streamIndex, const uint8_t *streamData) {
    assert(context != nullptr);
    assert(streamData != nullptr);
    assert(context->vertex_program);

    const SceGxmVertexProgram &vertex_program = *context->vertex_program.get(host.mem);
    for (const emu::SceGxmVertexAttribute &attribute : vertex_program.attributes) {
        if (attribute.streamIndex != streamIndex) {
            continue;
        }

        const SceGxmVertexStream &stream = vertex_program.streams[attribute.streamIndex];

        const GLenum type = attribute_format_to_gl_type(static_cast<SceGxmAttributeFormat>(attribute.format));
        const GLboolean normalised = attribute_format_normalised(static_cast<SceGxmAttributeFormat>(attribute.format)) ? GL_TRUE : GL_FALSE;
        const GLvoid *const pointer = streamData + attribute.offset;
        int attrib_location = attribute.regIndex / sizeof(uint32_t);
        glVertexAttribPointer(attrib_location, attribute.componentCount, type, normalised, stream.stride, pointer);

        glEnableVertexAttribArray(attrib_location); // TODO Disable.
    }

    return 0;
}

EXPORT(int, sceGxmSetVertexTexture) {
    return unimplemented(export_name);
}

EXPORT(int, sceGxmSetVertexUniformBuffer) {
    return unimplemented(export_name);
}

<<<<<<< HEAD
EXPORT(int, sceGxmSetViewport) {
    return unimplemented(export_name);
=======
EXPORT(void, sceGxmSetViewport, SceGxmContext *context, float xOffset, float xScale, float yOffset, float yScale, float zOffset, float zScale) {
    glViewport(xOffset - xScale, host.display.window_height + yScale - yOffset, xScale * 2, -(yScale * 2));
>>>>>>> df6194c1
}

EXPORT(int, sceGxmSetViewportEnable) {
    return unimplemented(export_name);
}

EXPORT(int, sceGxmSetVisibilityBuffer) {
    return unimplemented(export_name);
}

EXPORT(int, sceGxmSetWBufferEnable) {
    return unimplemented(export_name);
}

EXPORT(int, sceGxmSetWClampEnable) {
    return unimplemented(export_name);
}

EXPORT(int, sceGxmSetWClampValue) {
    return unimplemented(export_name);
}

EXPORT(int, sceGxmSetWarningEnabled) {
    return unimplemented(export_name);
}

EXPORT(int, sceGxmSetYuvProfile) {
    return unimplemented(export_name);
}

EXPORT(int, sceGxmShaderPatcherAddRefFragmentProgram, SceGxmShaderPatcher *shaderPatcher, SceGxmFragmentProgram *fragmentProgram) {
    assert(shaderPatcher != nullptr);
    assert(fragmentProgram != nullptr);

    ++fragmentProgram->reference_count;

    return 0;
}

EXPORT(int, sceGxmShaderPatcherAddRefVertexProgram, SceGxmShaderPatcher *shaderPatcher, SceGxmVertexProgram *vertexProgram) {
    assert(shaderPatcher != nullptr);
    assert(vertexProgram != nullptr);

    ++vertexProgram->reference_count;

    return 0;
}

EXPORT(int, sceGxmShaderPatcherCreate, const emu::SceGxmShaderPatcherParams *params, Ptr<SceGxmShaderPatcher> *shaderPatcher) {
    assert(params != nullptr);
    assert(shaderPatcher != nullptr);

    *shaderPatcher = alloc<SceGxmShaderPatcher>(host.mem, export_name);
    assert(*shaderPatcher);
    if (!*shaderPatcher) {
        return error(export_name, SCE_GXM_ERROR_OUT_OF_MEMORY);
    }

    return 0;
}

EXPORT(int, sceGxmShaderPatcherCreateFragmentProgram, SceGxmShaderPatcher *shaderPatcher, const SceGxmRegisteredProgram *programId, SceGxmOutputRegisterFormat outputFormat, SceGxmMultisampleMode multisampleMode, const emu::SceGxmBlendInfo *blendInfo, Ptr<const SceGxmProgram> vertexProgram, Ptr<SceGxmFragmentProgram> *fragmentProgram) {
    MemState &mem = host.mem;
    assert(shaderPatcher != nullptr);
    assert(programId != nullptr);
    assert(outputFormat == SCE_GXM_OUTPUT_REGISTER_FORMAT_UCHAR4);
    assert(multisampleMode == SCE_GXM_MULTISAMPLE_NONE);
    assert(vertexProgram);
    assert(fragmentProgram != nullptr);

    static const emu::SceGxmBlendInfo default_blend_info = {
        SCE_GXM_COLOR_MASK_ALL,
        SCE_GXM_BLEND_FUNC_NONE,
        SCE_GXM_BLEND_FUNC_NONE,
        SCE_GXM_BLEND_FACTOR_ONE,
        SCE_GXM_BLEND_FACTOR_ZERO,
        SCE_GXM_BLEND_FACTOR_ONE,
        SCE_GXM_BLEND_FACTOR_ZERO
    };
    const FragmentProgramCacheKey key = {
        *programId,
        (blendInfo != nullptr) ? *blendInfo : default_blend_info
    };
    FragmentProgramCache::const_iterator cached = shaderPatcher->fragment_program_cache.find(key);
    if (cached != shaderPatcher->fragment_program_cache.end()) {
        ++cached->second.get(mem)->reference_count;
        *fragmentProgram = cached->second;
        return 0;
    }

    *fragmentProgram = alloc<SceGxmFragmentProgram>(mem, export_name);
    assert(*fragmentProgram);
    if (!*fragmentProgram) {
        return error(export_name, SCE_GXM_ERROR_OUT_OF_MEMORY);
    }

    SceGxmFragmentProgram *const fp = fragmentProgram->get(mem);
    fp->program = programId->program;
    fp->glsl = get_fragment_glsl(*shaderPatcher, *programId->program.get(mem), host.base_path.c_str());

    // Translate blending.
    if (blendInfo != nullptr) {
        fp->color_mask_red = ((blendInfo->colorMask & SCE_GXM_COLOR_MASK_R) != 0) ? GL_TRUE : GL_FALSE;
        fp->color_mask_green = ((blendInfo->colorMask & SCE_GXM_COLOR_MASK_G) != 0) ? GL_TRUE : GL_FALSE;
        fp->color_mask_blue = ((blendInfo->colorMask & SCE_GXM_COLOR_MASK_B) != 0) ? GL_TRUE : GL_FALSE;
        fp->color_mask_alpha = ((blendInfo->colorMask & SCE_GXM_COLOR_MASK_A) != 0) ? GL_TRUE : GL_FALSE;
        fp->blend_enabled = true;
        fp->color_func = translate_blend_func(blendInfo->colorFunc);
        fp->alpha_func = translate_blend_func(blendInfo->alphaFunc);
        fp->color_src = translate_blend_factor(blendInfo->colorSrc);
        fp->color_dst = translate_blend_factor(blendInfo->colorDst);
        fp->alpha_src = translate_blend_factor(blendInfo->alphaSrc);
        fp->alpha_dst = translate_blend_factor(blendInfo->alphaDst);
    }

    shaderPatcher->fragment_program_cache.emplace(key, *fragmentProgram);

    return 0;
}

EXPORT(int, sceGxmShaderPatcherCreateMaskUpdateFragmentProgram) {
    return unimplemented(export_name);
}

EXPORT(int, sceGxmShaderPatcherCreateVertexProgram, SceGxmShaderPatcher *shaderPatcher, const SceGxmRegisteredProgram *programId, const emu::SceGxmVertexAttribute *attributes, unsigned int attributeCount, const SceGxmVertexStream *streams, unsigned int streamCount, Ptr<SceGxmVertexProgram> *vertexProgram) {
    MemState &mem = host.mem;
    assert(shaderPatcher != nullptr);
    assert(programId != nullptr);
    assert(attributes != nullptr);
    assert(attributeCount > 0);
    assert(streams != nullptr);
    assert(streamCount > 0);
    assert(vertexProgram != nullptr);

    *vertexProgram = alloc<SceGxmVertexProgram>(mem, export_name);
    assert(*vertexProgram);
    if (!*vertexProgram) {
        return error(export_name, SCE_GXM_ERROR_OUT_OF_MEMORY);
    }

    SceGxmVertexProgram *const vp = vertexProgram->get(mem);
    vp->program = programId->program;
    vp->glsl = get_vertex_glsl(*shaderPatcher, *programId->program.get(mem), host.base_path.c_str());
    vp->attribute_locations = attribute_locations(*programId->program.get(mem));
    vp->streams.insert(vp->streams.end(), &streams[0], &streams[streamCount]);
    vp->attributes.insert(vp->attributes.end(), &attributes[0], &attributes[attributeCount]);

    return 0;
}

EXPORT(int, sceGxmShaderPatcherDestroy, Ptr<SceGxmShaderPatcher> shaderPatcher) {
    assert(shaderPatcher);

    free(host.mem, shaderPatcher);

    return 0;
}

EXPORT(int, sceGxmShaderPatcherForceUnregisterProgram) {
    return unimplemented(export_name);
}

EXPORT(int, sceGxmShaderPatcherGetBufferMemAllocated) {
    return unimplemented(export_name);
}

EXPORT(int, sceGxmShaderPatcherGetFragmentProgramRefCount) {
    return unimplemented(export_name);
}

EXPORT(int, sceGxmShaderPatcherGetFragmentUsseMemAllocated) {
    return unimplemented(export_name);
}

EXPORT(int, sceGxmShaderPatcherGetHostMemAllocated) {
    return unimplemented(export_name);
}

EXPORT(Ptr<const SceGxmProgram>, sceGxmShaderPatcherGetProgramFromId, emu::SceGxmShaderPatcherId programId) {
    if (!programId) {
        return Ptr<const SceGxmProgram>();
    }

    return programId.get(host.mem)->program;
}

EXPORT(int, sceGxmShaderPatcherGetUserData) {
    return unimplemented(export_name);
}

EXPORT(int, sceGxmShaderPatcherGetVertexProgramRefCount) {
    return unimplemented(export_name);
}

EXPORT(int, sceGxmShaderPatcherGetVertexUsseMemAllocated) {
    return unimplemented(export_name);
}

EXPORT(int, sceGxmShaderPatcherRegisterProgram, SceGxmShaderPatcher *shaderPatcher, Ptr<const SceGxmProgram> programHeader, emu::SceGxmShaderPatcherId *programId) {
    assert(shaderPatcher != nullptr);
    assert(programHeader);
    assert(programId != nullptr);

    *programId = alloc<SceGxmRegisteredProgram>(host.mem, export_name);
    assert(*programId);
    if (!*programId) {
        return error(export_name, SCE_GXM_ERROR_OUT_OF_MEMORY);
    }

    SceGxmRegisteredProgram *const rp = programId->get(host.mem);
    rp->program = programHeader;

    return 0;
}

EXPORT(int, sceGxmShaderPatcherReleaseFragmentProgram, SceGxmShaderPatcher *shaderPatcher, Ptr<SceGxmFragmentProgram> fragmentProgram) {
    assert(shaderPatcher != nullptr);
    assert(fragmentProgram);

    SceGxmFragmentProgram *const fp = fragmentProgram.get(host.mem);
    --fp->reference_count;
    if (fp->reference_count == 0) {
        for (FragmentProgramCache::const_iterator it = shaderPatcher->fragment_program_cache.begin(); it != shaderPatcher->fragment_program_cache.end(); ++it) {
            if (it->second == fragmentProgram) {
                shaderPatcher->fragment_program_cache.erase(it);
                break;
            }
        }
        free(host.mem, fragmentProgram);
    }

    return 0;
}

EXPORT(int, sceGxmShaderPatcherReleaseVertexProgram, SceGxmShaderPatcher *shaderPatcher, Ptr<SceGxmVertexProgram> vertexProgram) {
    assert(shaderPatcher != nullptr);
    assert(vertexProgram);

    SceGxmVertexProgram *const vp = vertexProgram.get(host.mem);
    --vp->reference_count;
    if (vp->reference_count == 0) {
        free(host.mem, vertexProgram);
    }

    return 0;
}

EXPORT(int, sceGxmShaderPatcherSetAuxiliarySurface) {
    return unimplemented(export_name);
}

EXPORT(int, sceGxmShaderPatcherSetUserData) {
    return unimplemented(export_name);
}

EXPORT(int, sceGxmShaderPatcherUnregisterProgram, SceGxmShaderPatcher *shaderPatcher, emu::SceGxmShaderPatcherId programId) {
    assert(shaderPatcher != nullptr);
    assert(programId);

    SceGxmRegisteredProgram *const rp = programId.get(host.mem);
    rp->program.reset();

    free(host.mem, programId);

    return 0;
}

EXPORT(int, sceGxmSyncObjectCreate, Ptr<SceGxmSyncObject> *syncObject) {
    assert(syncObject != nullptr);

    *syncObject = alloc<SceGxmSyncObject>(host.mem, export_name);
    if (!*syncObject) {
        return SCE_GXM_ERROR_OUT_OF_MEMORY;
    }

    SceGxmSyncObject *_syncObject = syncObject->get(host.mem);
    _syncObject->value = 1;
    return 0;
}

EXPORT(int, sceGxmSyncObjectDestroy, Ptr<SceGxmSyncObject> syncObject) {
    assert(syncObject);

    free(host.mem, syncObject);

    return 0;
}

EXPORT(int, sceGxmTerminate) {
    return 0;
}

EXPORT(Ptr<void>, sceGxmTextureGetData, const SceGxmTexture *texture) {
    assert(texture != nullptr);
    return Ptr<void>(texture->data_addr << 2);
}

EXPORT(int, sceGxmTextureGetFormat, const SceGxmTexture *texture) {
    assert(texture != nullptr);
    return texture::get_format(texture);
}

EXPORT(int, sceGxmTextureGetGammaMode, const SceGxmTexture *texture) {
    assert(texture != nullptr);
    return (texture->gamma_mode << 27);
}

EXPORT(unsigned int, sceGxmTextureGetHeight, const SceGxmTexture *texture) {
    assert(texture != nullptr);
    return texture::get_height(texture);
}

EXPORT(unsigned int, sceGxmTextureGetLodBias, const SceGxmTexture *texture) {
    assert(texture != nullptr);
    if ((texture->type << 29) == SCE_GXM_TEXTURE_LINEAR_STRIDED) {
        return 0;
    }
    return texture->lod_bias;
}

EXPORT(unsigned int, sceGxmTextureGetLodMin, const SceGxmTexture *texture) {
    assert(texture != nullptr);
    if ((texture->type << 29) == SCE_GXM_TEXTURE_LINEAR_STRIDED) {
        return 0;
    }
    return (texture->lod_min0 << 2) | texture->lod_min1;
}

EXPORT(int, sceGxmTextureGetMagFilter, const SceGxmTexture *texture) {
    assert(texture != nullptr);
    return texture->mag_filter;
}

EXPORT(int, sceGxmTextureGetMinFilter, const SceGxmTexture *texture) {
    assert(texture != nullptr);
    if ((texture->type << 29) == SCE_GXM_TEXTURE_LINEAR_STRIDED) {
        return texture->mag_filter;
    }
    return texture->min_filter;
}

EXPORT(int, sceGxmTextureGetMipFilter, const SceGxmTexture *texture) {
    assert(texture != nullptr);
    if ((texture->type << 29) == SCE_GXM_TEXTURE_LINEAR_STRIDED) {
        return SCE_GXM_TEXTURE_MIP_FILTER_DISABLED;
    }
    return texture->mip_filter ? SCE_GXM_TEXTURE_MIP_FILTER_ENABLED : SCE_GXM_TEXTURE_MIP_FILTER_DISABLED;
}

EXPORT(unsigned int, sceGxmTextureGetMipmapCount, const SceGxmTexture *texture) {
    assert(texture != nullptr);
    if ((texture->type << 29) == SCE_GXM_TEXTURE_LINEAR_STRIDED) {
        return 0;
    }
    return texture->mip_count + 1;
}

EXPORT(unsigned int, sceGxmTextureGetMipmapCountUnsafe, const SceGxmTexture *texture) {
    assert(texture != nullptr);
    return texture->mip_count + 1;
}

EXPORT(int, sceGxmTextureGetNormalizeMode, const SceGxmTexture *texture) {
    return texture->normalize_mode << 31;
}

EXPORT(Ptr<void>, sceGxmTextureGetPalette, const SceGxmTexture *texture) {
    assert(texture != nullptr);
    assert(texture::is_paletted_format(texture::get_format(texture)));
    return Ptr<void>(texture->palette_addr << 6);
}

EXPORT(int, sceGxmTextureGetStride) {
    return unimplemented(export_name);
}

EXPORT(int, sceGxmTextureGetType, const SceGxmTexture *texture) {
    assert(texture != nullptr);
    return (texture->type << 29);
}

EXPORT(int, sceGxmTextureGetUAddrMode, const SceGxmTexture *texture) {
    assert(texture != nullptr);
    return texture->uaddr_mode;
}

EXPORT(int, sceGxmTextureGetUAddrModeSafe, const SceGxmTexture *texture) {
    assert(texture != nullptr);
    if ((texture->type << 29) == SCE_GXM_TEXTURE_LINEAR_STRIDED) {
        return SCE_GXM_TEXTURE_ADDR_CLAMP;
    }
    return texture->uaddr_mode;
}

EXPORT(int, sceGxmTextureGetVAddrMode, const SceGxmTexture *texture) {
    assert(texture != nullptr);
    return texture->vaddr_mode;
}

EXPORT(int, sceGxmTextureGetVAddrModeSafe, const SceGxmTexture *texture) {
    assert(texture != nullptr);
    if ((texture->type << 29) == SCE_GXM_TEXTURE_LINEAR_STRIDED) {
        return SCE_GXM_TEXTURE_ADDR_CLAMP;
    }
    return texture->vaddr_mode;
}

EXPORT(unsigned int, sceGxmTextureGetWidth, const SceGxmTexture *texture) {
    assert(texture != nullptr);
    return texture::get_width(texture);
}

EXPORT(int, sceGxmTextureInitCube) {
    return unimplemented(export_name);
}

EXPORT(int, sceGxmTextureInitCubeArbitrary) {
    return unimplemented(export_name);
}

EXPORT(int, sceGxmTextureInitLinear, SceGxmTexture *texture, Ptr<const void> data, SceGxmTextureFormat texFormat, unsigned int width, unsigned int height, unsigned int mipCount) {
    if (width > 4096 || height > 4096 || mipCount > 13) {
        return error(export_name, SCE_GXM_ERROR_INVALID_VALUE);
    } else if (!data) {
        return error(export_name, SCE_GXM_ERROR_INVALID_ALIGNMENT);
    } else if (!texture) {
        return error(export_name, SCE_GXM_ERROR_INVALID_POINTER);
    }

    // Add supported formats here

    switch (texFormat) {
    case SCE_GXM_TEXTURE_FORMAT_U8U8U8U8_ABGR:
    case SCE_GXM_TEXTURE_FORMAT_U4U4U4U4_ABGR:
    case SCE_GXM_TEXTURE_FORMAT_U5U6U5_BGR:
    case SCE_GXM_TEXTURE_FORMAT_U5U6U5_RGB:
    case SCE_GXM_TEXTURE_FORMAT_U8U8U8_BGR:
    case SCE_GXM_TEXTURE_FORMAT_U8_R111:
    case SCE_GXM_TEXTURE_FORMAT_U8_111R:
    case SCE_GXM_TEXTURE_FORMAT_U8_1RRR:
        break;

    default:
        if (texture::is_paletted_format(texFormat)) {
            switch (texFormat) {
            case SCE_GXM_TEXTURE_FORMAT_P8_ABGR:
            case SCE_GXM_TEXTURE_FORMAT_P8_1BGR:
                break;
            default:
                LOG_WARN("Initialized texture with untested paletted texture format: {:#08x}", texFormat);
            }
        } else
            LOG_ERROR("Initialized texture with unsupported texture format: {:#08x}", texFormat);
    }

    texture->mip_count = mipCount - 1;
    texture->format0 = (texFormat & 0x80000000) >> 31;
    texture->uaddr_mode = texture->vaddr_mode = SCE_GXM_TEXTURE_ADDR_CLAMP;
    texture->lod_bias = 31;
    texture->height = height - 1;
    texture->width = width - 1;
    texture->base_format = (texFormat & 0x1F000000) >> 24;
    texture->type = SCE_GXM_TEXTURE_LINEAR >> 29;
    texture->data_addr = data.address() >> 2;
    texture->swizzle_format = (texFormat & 0x7000) >> 12;
    texture->normalize_mode = 1;
    texture->min_filter = SCE_GXM_TEXTURE_FILTER_POINT;
    texture->mag_filter = SCE_GXM_TEXTURE_FILTER_POINT;

    return 0;
}

EXPORT(int, sceGxmTextureInitLinearStrided) {
    return unimplemented(export_name);
}

EXPORT(int, sceGxmTextureInitSwizzled) {
    return unimplemented(export_name);
}

EXPORT(int, sceGxmTextureInitSwizzledArbitrary) {
    return unimplemented(export_name);
}

EXPORT(int, sceGxmTextureInitTiled) {
    return unimplemented(export_name);
}

EXPORT(int, sceGxmTextureSetData, SceGxmTexture *texture, Ptr<const void> data) {
    if (texture == nullptr) {
        return error(export_name, SCE_GXM_ERROR_INVALID_POINTER);
    }

    texture->data_addr = data.address() >> 2;
    return 0;
}

EXPORT(int, sceGxmTextureSetFormat) {
    return unimplemented(export_name);
}

EXPORT(int, sceGxmTextureSetGammaMode) {
    return unimplemented(export_name);
}

EXPORT(int, sceGxmTextureSetHeight, SceGxmTexture *texture, unsigned int height) {
    if (texture == nullptr) {
        return error(export_name, SCE_GXM_ERROR_INVALID_POINTER);
    } else if (height > 4096) {
        return error(export_name, SCE_GXM_ERROR_INVALID_VALUE);
    }

    if ((texture->type << 29) == SCE_GXM_TEXTURE_TILED) {
        if (texture->mip_count > 1) {
            if (height >> (texture->mip_count - 1) >> 0x1F) {
                goto LINEAR;
            }
        }
        return error(export_name, SCE_GXM_ERROR_INVALID_VALUE);
    }

    if (((texture->type << 29) != SCE_GXM_TEXTURE_SWIZZLED) && ((texture->type << 29) != SCE_GXM_TEXTURE_TILED)) {
    LINEAR:
        texture->height = height - 1;
        return 0;
    }

    // TODO: Add support for swizzled textures
    LOG_WARN("Unimplemented texture format detected in sceGxmTextureSetHeight call.");

    return 0;
}

EXPORT(int, sceGxmTextureSetLodBias) {
    return unimplemented(export_name);
}

EXPORT(int, sceGxmTextureSetLodMin) {
    return unimplemented(export_name);
}

EXPORT(int, sceGxmTextureSetMagFilter, SceGxmTexture *texture, SceGxmTextureFilter magFilter) {
    if (texture == nullptr) {
        return error(export_name, SCE_GXM_ERROR_INVALID_POINTER);
    }

    texture->mag_filter = (uint32_t)magFilter;
    return 0;
}

EXPORT(int, sceGxmTextureSetMinFilter, SceGxmTexture *texture, SceGxmTextureFilter minFilter) {
    if (texture == nullptr) {
        return error(export_name, SCE_GXM_ERROR_INVALID_POINTER);
    }

    texture->min_filter = (uint32_t)minFilter;
    return 0;
}

EXPORT(int, sceGxmTextureSetMipFilter) {
    return unimplemented(export_name);
}

EXPORT(int, sceGxmTextureSetMipmapCount) {
    return unimplemented(export_name);
}

EXPORT(int, sceGxmTextureSetNormalizeMode) {
    return unimplemented(export_name);
}

EXPORT(int, sceGxmTextureSetPalette, SceGxmTexture *texture, Ptr<void> paletteData) {
    if (texture == nullptr) {
        return error(export_name, SCE_GXM_ERROR_INVALID_POINTER);
    } else if ((uint8_t)paletteData.address() & 0x3F) {
        return error(export_name, SCE_GXM_ERROR_INVALID_ALIGNMENT);
    }

    texture->palette_addr = ((unsigned int)paletteData.address() >> 6);
    return 0;
}

EXPORT(int, sceGxmTextureSetStride) {
    return unimplemented(export_name);
}

EXPORT(int, sceGxmTextureSetUAddrMode, SceGxmTexture *texture, SceGxmTextureAddrMode mode) {
    if (texture == nullptr) {
        return error(export_name, SCE_GXM_ERROR_INVALID_POINTER);
    }
    if ((texture->type << 29) == SCE_GXM_TEXTURE_CUBE || (texture->type << 29) == SCE_GXM_TEXTURE_CUBE_ARBITRARY) {
        if (mode != SCE_GXM_TEXTURE_ADDR_CLAMP) {
            return error(export_name, SCE_GXM_ERROR_UNSUPPORTED);
        }
    } else {
        if (mode <= SCE_GXM_TEXTURE_ADDR_CLAMP_HALF_BORDER && mode >= SCE_GXM_TEXTURE_ADDR_REPEAT_IGNORE_BORDER) {
            if ((texture->type << 29) != SCE_GXM_TEXTURE_SWIZZLED) {
                return error(export_name, SCE_GXM_ERROR_UNSUPPORTED);
            }
        }
        if (mode == SCE_GXM_TEXTURE_ADDR_MIRROR && ((texture->type << 29) != SCE_GXM_TEXTURE_SWIZZLED)) {
            return error(export_name, SCE_GXM_ERROR_UNSUPPORTED);
        }
    }
    texture->uaddr_mode = mode;
    return 0;
}

EXPORT(int, sceGxmTextureSetUAddrModeSafe, SceGxmTexture *texture, SceGxmTextureAddrMode mode) {
    if (texture == nullptr) {
        return error(export_name, SCE_GXM_ERROR_INVALID_POINTER);
    }
    if ((texture->type << 29) != SCE_GXM_TEXTURE_LINEAR_STRIDED) {
        if (mode <= SCE_GXM_TEXTURE_ADDR_CLAMP_HALF_BORDER) {
            if (((texture->type << 29) != SCE_GXM_TEXTURE_SWIZZLED_ARBITRARY) && ((texture->type << 29) != SCE_GXM_TEXTURE_SWIZZLED)) {
                return error(export_name, SCE_GXM_ERROR_UNSUPPORTED);
            }
        } else if ((mode == SCE_GXM_TEXTURE_ADDR_MIRROR) || ((texture->type << 29) == SCE_GXM_TEXTURE_SWIZZLED)) {
            return error(export_name, SCE_GXM_ERROR_UNSUPPORTED);
        } else {
            return error(export_name, SCE_GXM_ERROR_UNSUPPORTED);
        }
        texture->uaddr_mode = mode;
        return 0;
    }
    if (mode != SCE_GXM_TEXTURE_ADDR_CLAMP) {
        return error(export_name, SCE_GXM_ERROR_UNSUPPORTED);
    }
    return 0;
}

EXPORT(int, sceGxmTextureSetVAddrMode, SceGxmTexture *texture, SceGxmTextureAddrMode mode) {
    if (texture == nullptr) {
        return error(export_name, SCE_GXM_ERROR_INVALID_POINTER);
    }
    if ((texture->type << 29) == SCE_GXM_TEXTURE_CUBE || (texture->type << 29) == SCE_GXM_TEXTURE_CUBE_ARBITRARY) {
        if (mode != SCE_GXM_TEXTURE_ADDR_CLAMP) {
            return error(export_name, SCE_GXM_ERROR_UNSUPPORTED);
        }
    } else {
        if (mode <= SCE_GXM_TEXTURE_ADDR_CLAMP_HALF_BORDER && mode >= SCE_GXM_TEXTURE_ADDR_REPEAT_IGNORE_BORDER) {
            if ((texture->type << 29) != SCE_GXM_TEXTURE_SWIZZLED) {
                return error(export_name, SCE_GXM_ERROR_UNSUPPORTED);
            }
        }
        if (mode == SCE_GXM_TEXTURE_ADDR_MIRROR && ((texture->type << 29) != SCE_GXM_TEXTURE_SWIZZLED)) {
            return error(export_name, SCE_GXM_ERROR_UNSUPPORTED);
        }
    }
    texture->vaddr_mode = mode;
    return 0;
}

EXPORT(int, sceGxmTextureSetVAddrModeSafe, SceGxmTexture *texture, SceGxmTextureAddrMode mode) {
    if (texture == nullptr) {
        return error(export_name, SCE_GXM_ERROR_INVALID_POINTER);
    }
    if ((texture->type << 29) != SCE_GXM_TEXTURE_LINEAR_STRIDED) {
        if (mode <= SCE_GXM_TEXTURE_ADDR_CLAMP_HALF_BORDER) {
            if (((texture->type << 29) != SCE_GXM_TEXTURE_SWIZZLED_ARBITRARY) && ((texture->type << 29) != SCE_GXM_TEXTURE_SWIZZLED)) {
                return error(export_name, SCE_GXM_ERROR_UNSUPPORTED);
            }
        } else if ((mode == SCE_GXM_TEXTURE_ADDR_MIRROR) || ((texture->type << 29) == SCE_GXM_TEXTURE_SWIZZLED)) {
            return error(export_name, SCE_GXM_ERROR_UNSUPPORTED);
        } else {
            return error(export_name, SCE_GXM_ERROR_UNSUPPORTED);
        }
        texture->vaddr_mode = mode;
        return 0;
    }
    if (mode != SCE_GXM_TEXTURE_ADDR_CLAMP) {
        return error(export_name, SCE_GXM_ERROR_UNSUPPORTED);
    }
    return 0;
}

EXPORT(int, sceGxmTextureSetWidth, SceGxmTexture *texture, unsigned int width) {
    if (texture == nullptr) {
        return error(export_name, SCE_GXM_ERROR_INVALID_POINTER);
    } else if (width > 4096) {
        return error(export_name, SCE_GXM_ERROR_INVALID_VALUE);
    }

    if ((texture->type << 29) == SCE_GXM_TEXTURE_TILED) {
        if (texture->mip_count > 1) {
            if (width >> (texture->mip_count - 1) >> 0x1F) {
                goto LINEAR;
            }
        }
        return error(export_name, SCE_GXM_ERROR_INVALID_VALUE);
    }

    if (((texture->type << 29) != SCE_GXM_TEXTURE_SWIZZLED) && ((texture->type << 29) != SCE_GXM_TEXTURE_TILED)) {
    LINEAR:
        texture->width = width - 1;
    }

    // TODO: Add support for swizzled textures
    LOG_WARN("Unimplemented texture format detected in sceGxmTextureSetWidth call.");

    return 0;
}

EXPORT(int, sceGxmTextureValidate) {
    return unimplemented(export_name);
}

EXPORT(int, sceGxmTransferCopy) {
    return unimplemented(export_name);
}

EXPORT(int, sceGxmTransferDownscale) {
    return unimplemented(export_name);
}

EXPORT(int, sceGxmTransferFill) {
    return unimplemented(export_name);
}

EXPORT(int, sceGxmTransferFinish) {
    return unimplemented(export_name);
}

EXPORT(int, sceGxmUnmapFragmentUsseMemory, void *base) {
    assert(base != nullptr);

    return 0;
}

EXPORT(int, sceGxmUnmapMemory, void *base) {
    assert(base != nullptr);

    return 0;
}

EXPORT(int, sceGxmUnmapVertexUsseMemory, void *base) {
    assert(base != nullptr);

    return 0;
}

EXPORT(int, sceGxmVertexFence) {
    return unimplemented(export_name);
}

EXPORT(int, sceGxmVertexProgramGetProgram) {
    return unimplemented(export_name);
}

EXPORT(int, sceGxmWaitEvent) {
    return unimplemented(export_name);
}

BRIDGE_IMPL(sceGxmAddRazorGpuCaptureBuffer)
BRIDGE_IMPL(sceGxmBeginCommandList)
BRIDGE_IMPL(sceGxmBeginScene)
BRIDGE_IMPL(sceGxmBeginSceneEx)
BRIDGE_IMPL(sceGxmColorSurfaceGetClip)
BRIDGE_IMPL(sceGxmColorSurfaceGetData)
BRIDGE_IMPL(sceGxmColorSurfaceGetDitherMode)
BRIDGE_IMPL(sceGxmColorSurfaceGetFormat)
BRIDGE_IMPL(sceGxmColorSurfaceGetGammaMode)
BRIDGE_IMPL(sceGxmColorSurfaceGetScaleMode)
BRIDGE_IMPL(sceGxmColorSurfaceGetStrideInPixels)
BRIDGE_IMPL(sceGxmColorSurfaceGetType)
BRIDGE_IMPL(sceGxmColorSurfaceInit)
BRIDGE_IMPL(sceGxmColorSurfaceInitDisabled)
BRIDGE_IMPL(sceGxmColorSurfaceIsEnabled)
BRIDGE_IMPL(sceGxmColorSurfaceSetClip)
BRIDGE_IMPL(sceGxmColorSurfaceSetData)
BRIDGE_IMPL(sceGxmColorSurfaceSetDitherMode)
BRIDGE_IMPL(sceGxmColorSurfaceSetFormat)
BRIDGE_IMPL(sceGxmColorSurfaceSetGammaMode)
BRIDGE_IMPL(sceGxmColorSurfaceSetScaleMode)
BRIDGE_IMPL(sceGxmCreateContext)
BRIDGE_IMPL(sceGxmCreateDeferredContext)
BRIDGE_IMPL(sceGxmCreateRenderTarget)
BRIDGE_IMPL(sceGxmDepthStencilSurfaceGetBackgroundDepth)
BRIDGE_IMPL(sceGxmDepthStencilSurfaceGetBackgroundMask)
BRIDGE_IMPL(sceGxmDepthStencilSurfaceGetBackgroundStencil)
BRIDGE_IMPL(sceGxmDepthStencilSurfaceGetForceLoadMode)
BRIDGE_IMPL(sceGxmDepthStencilSurfaceGetForceStoreMode)
BRIDGE_IMPL(sceGxmDepthStencilSurfaceGetFormat)
BRIDGE_IMPL(sceGxmDepthStencilSurfaceGetStrideInSamples)
BRIDGE_IMPL(sceGxmDepthStencilSurfaceInit)
BRIDGE_IMPL(sceGxmDepthStencilSurfaceInitDisabled)
BRIDGE_IMPL(sceGxmDepthStencilSurfaceIsEnabled)
BRIDGE_IMPL(sceGxmDepthStencilSurfaceSetBackgroundDepth)
BRIDGE_IMPL(sceGxmDepthStencilSurfaceSetBackgroundMask)
BRIDGE_IMPL(sceGxmDepthStencilSurfaceSetBackgroundStencil)
BRIDGE_IMPL(sceGxmDepthStencilSurfaceSetForceLoadMode)
BRIDGE_IMPL(sceGxmDepthStencilSurfaceSetForceStoreMode)
BRIDGE_IMPL(sceGxmDestroyContext)
BRIDGE_IMPL(sceGxmDestroyDeferredContext)
BRIDGE_IMPL(sceGxmDestroyRenderTarget)
BRIDGE_IMPL(sceGxmDisplayQueueAddEntry)
BRIDGE_IMPL(sceGxmDisplayQueueFinish)
BRIDGE_IMPL(sceGxmDraw)
BRIDGE_IMPL(sceGxmDrawInstanced)
BRIDGE_IMPL(sceGxmDrawPrecomputed)
BRIDGE_IMPL(sceGxmEndCommandList)
BRIDGE_IMPL(sceGxmEndScene)
BRIDGE_IMPL(sceGxmExecuteCommandList)
BRIDGE_IMPL(sceGxmFinish)
BRIDGE_IMPL(sceGxmFragmentProgramGetPassType)
BRIDGE_IMPL(sceGxmFragmentProgramGetProgram)
BRIDGE_IMPL(sceGxmFragmentProgramIsEnabled)
BRIDGE_IMPL(sceGxmGetContextType)
BRIDGE_IMPL(sceGxmGetDeferredContextFragmentBuffer)
BRIDGE_IMPL(sceGxmGetDeferredContextVdmBuffer)
BRIDGE_IMPL(sceGxmGetDeferredContextVertexBuffer)
BRIDGE_IMPL(sceGxmGetNotificationRegion)
BRIDGE_IMPL(sceGxmGetParameterBufferThreshold)
BRIDGE_IMPL(sceGxmGetPrecomputedDrawSize)
BRIDGE_IMPL(sceGxmGetPrecomputedFragmentStateSize)
BRIDGE_IMPL(sceGxmGetPrecomputedVertexStateSize)
BRIDGE_IMPL(sceGxmGetRenderTargetMemSizes)
BRIDGE_IMPL(sceGxmInitialize)
BRIDGE_IMPL(sceGxmIsDebugVersion)
BRIDGE_IMPL(sceGxmMapFragmentUsseMemory)
BRIDGE_IMPL(sceGxmMapMemory)
BRIDGE_IMPL(sceGxmMapVertexUsseMemory)
BRIDGE_IMPL(sceGxmMidSceneFlush)
BRIDGE_IMPL(sceGxmNotificationWait)
BRIDGE_IMPL(sceGxmPadHeartbeat)
BRIDGE_IMPL(sceGxmPadTriggerGpuPaTrace)
BRIDGE_IMPL(sceGxmPopUserMarker)
BRIDGE_IMPL(sceGxmPrecomputedDrawInit)
BRIDGE_IMPL(sceGxmPrecomputedDrawSetAllVertexStreams)
BRIDGE_IMPL(sceGxmPrecomputedDrawSetParams)
BRIDGE_IMPL(sceGxmPrecomputedDrawSetParamsInstanced)
BRIDGE_IMPL(sceGxmPrecomputedDrawSetVertexStream)
BRIDGE_IMPL(sceGxmPrecomputedFragmentStateGetDefaultUniformBuffer)
BRIDGE_IMPL(sceGxmPrecomputedFragmentStateInit)
BRIDGE_IMPL(sceGxmPrecomputedFragmentStateSetAllAuxiliarySurfaces)
BRIDGE_IMPL(sceGxmPrecomputedFragmentStateSetAllTextures)
BRIDGE_IMPL(sceGxmPrecomputedFragmentStateSetAllUniformBuffers)
BRIDGE_IMPL(sceGxmPrecomputedFragmentStateSetDefaultUniformBuffer)
BRIDGE_IMPL(sceGxmPrecomputedFragmentStateSetTexture)
BRIDGE_IMPL(sceGxmPrecomputedFragmentStateSetUniformBuffer)
BRIDGE_IMPL(sceGxmPrecomputedVertexStateGetDefaultUniformBuffer)
BRIDGE_IMPL(sceGxmPrecomputedVertexStateInit)
BRIDGE_IMPL(sceGxmPrecomputedVertexStateSetAllTextures)
BRIDGE_IMPL(sceGxmPrecomputedVertexStateSetAllUniformBuffers)
BRIDGE_IMPL(sceGxmPrecomputedVertexStateSetDefaultUniformBuffer)
BRIDGE_IMPL(sceGxmPrecomputedVertexStateSetTexture)
BRIDGE_IMPL(sceGxmPrecomputedVertexStateSetUniformBuffer)
BRIDGE_IMPL(sceGxmProgramCheck)
BRIDGE_IMPL(sceGxmProgramFindParameterByName)
BRIDGE_IMPL(sceGxmProgramFindParameterBySemantic)
BRIDGE_IMPL(sceGxmProgramGetDefaultUniformBufferSize)
BRIDGE_IMPL(sceGxmProgramGetFragmentProgramInputs)
BRIDGE_IMPL(sceGxmProgramGetOutputRegisterFormat)
BRIDGE_IMPL(sceGxmProgramGetParameter)
BRIDGE_IMPL(sceGxmProgramGetParameterCount)
BRIDGE_IMPL(sceGxmProgramGetSize)
BRIDGE_IMPL(sceGxmProgramGetType)
BRIDGE_IMPL(sceGxmProgramGetVertexProgramOutputs)
BRIDGE_IMPL(sceGxmProgramIsDepthReplaceUsed)
BRIDGE_IMPL(sceGxmProgramIsDiscardUsed)
BRIDGE_IMPL(sceGxmProgramIsEquivalent)
BRIDGE_IMPL(sceGxmProgramIsFragColorUsed)
BRIDGE_IMPL(sceGxmProgramIsNativeColorUsed)
BRIDGE_IMPL(sceGxmProgramIsSpriteCoordUsed)
BRIDGE_IMPL(sceGxmProgramParameterGetArraySize)
BRIDGE_IMPL(sceGxmProgramParameterGetCategory)
BRIDGE_IMPL(sceGxmProgramParameterGetComponentCount)
BRIDGE_IMPL(sceGxmProgramParameterGetContainerIndex)
BRIDGE_IMPL(sceGxmProgramParameterGetIndex)
BRIDGE_IMPL(sceGxmProgramParameterGetName)
BRIDGE_IMPL(sceGxmProgramParameterGetResourceIndex)
BRIDGE_IMPL(sceGxmProgramParameterGetSemantic)
BRIDGE_IMPL(sceGxmProgramParameterGetSemanticIndex)
BRIDGE_IMPL(sceGxmProgramParameterGetType)
BRIDGE_IMPL(sceGxmProgramParameterIsRegFormat)
BRIDGE_IMPL(sceGxmProgramParameterIsSamplerCube)
BRIDGE_IMPL(sceGxmPushUserMarker)
BRIDGE_IMPL(sceGxmRemoveRazorGpuCaptureBuffer)
BRIDGE_IMPL(sceGxmRenderTargetGetDriverMemBlock)
BRIDGE_IMPL(sceGxmRenderTargetGetHostMem)
BRIDGE_IMPL(sceGxmReserveFragmentDefaultUniformBuffer)
BRIDGE_IMPL(sceGxmReserveVertexDefaultUniformBuffer)
BRIDGE_IMPL(sceGxmSetAuxiliarySurface)
BRIDGE_IMPL(sceGxmSetBackDepthBias)
BRIDGE_IMPL(sceGxmSetBackDepthFunc)
BRIDGE_IMPL(sceGxmSetBackDepthWriteEnable)
BRIDGE_IMPL(sceGxmSetBackFragmentProgramEnable)
BRIDGE_IMPL(sceGxmSetBackLineFillLastPixelEnable)
BRIDGE_IMPL(sceGxmSetBackPointLineWidth)
BRIDGE_IMPL(sceGxmSetBackPolygonMode)
BRIDGE_IMPL(sceGxmSetBackStencilFunc)
BRIDGE_IMPL(sceGxmSetBackStencilRef)
BRIDGE_IMPL(sceGxmSetBackVisibilityTestEnable)
BRIDGE_IMPL(sceGxmSetBackVisibilityTestIndex)
BRIDGE_IMPL(sceGxmSetBackVisibilityTestOp)
BRIDGE_IMPL(sceGxmSetCullMode)
BRIDGE_IMPL(sceGxmSetDefaultRegionClipAndViewport)
BRIDGE_IMPL(sceGxmSetDeferredContextFragmentBuffer)
BRIDGE_IMPL(sceGxmSetDeferredContextVdmBuffer)
BRIDGE_IMPL(sceGxmSetDeferredContextVertexBuffer)
BRIDGE_IMPL(sceGxmSetFragmentDefaultUniformBuffer)
BRIDGE_IMPL(sceGxmSetFragmentProgram)
BRIDGE_IMPL(sceGxmSetFragmentTexture)
BRIDGE_IMPL(sceGxmSetFragmentUniformBuffer)
BRIDGE_IMPL(sceGxmSetFrontDepthBias)
BRIDGE_IMPL(sceGxmSetFrontDepthFunc)
BRIDGE_IMPL(sceGxmSetFrontDepthWriteEnable)
BRIDGE_IMPL(sceGxmSetFrontFragmentProgramEnable)
BRIDGE_IMPL(sceGxmSetFrontLineFillLastPixelEnable)
BRIDGE_IMPL(sceGxmSetFrontPointLineWidth)
BRIDGE_IMPL(sceGxmSetFrontPolygonMode)
BRIDGE_IMPL(sceGxmSetFrontStencilFunc)
BRIDGE_IMPL(sceGxmSetFrontStencilRef)
BRIDGE_IMPL(sceGxmSetFrontVisibilityTestEnable)
BRIDGE_IMPL(sceGxmSetFrontVisibilityTestIndex)
BRIDGE_IMPL(sceGxmSetFrontVisibilityTestOp)
BRIDGE_IMPL(sceGxmSetPrecomputedFragmentState)
BRIDGE_IMPL(sceGxmSetPrecomputedVertexState)
BRIDGE_IMPL(sceGxmSetRegionClip)
BRIDGE_IMPL(sceGxmSetTwoSidedEnable)
BRIDGE_IMPL(sceGxmSetUniformDataF)
BRIDGE_IMPL(sceGxmSetUserMarker)
BRIDGE_IMPL(sceGxmSetValidationEnable)
BRIDGE_IMPL(sceGxmSetVertexDefaultUniformBuffer)
BRIDGE_IMPL(sceGxmSetVertexProgram)
BRIDGE_IMPL(sceGxmSetVertexStream)
BRIDGE_IMPL(sceGxmSetVertexTexture)
BRIDGE_IMPL(sceGxmSetVertexUniformBuffer)
BRIDGE_IMPL(sceGxmSetViewport)
BRIDGE_IMPL(sceGxmSetViewportEnable)
BRIDGE_IMPL(sceGxmSetVisibilityBuffer)
BRIDGE_IMPL(sceGxmSetWBufferEnable)
BRIDGE_IMPL(sceGxmSetWClampEnable)
BRIDGE_IMPL(sceGxmSetWClampValue)
BRIDGE_IMPL(sceGxmSetWarningEnabled)
BRIDGE_IMPL(sceGxmSetYuvProfile)
BRIDGE_IMPL(sceGxmShaderPatcherAddRefFragmentProgram)
BRIDGE_IMPL(sceGxmShaderPatcherAddRefVertexProgram)
BRIDGE_IMPL(sceGxmShaderPatcherCreate)
BRIDGE_IMPL(sceGxmShaderPatcherCreateFragmentProgram)
BRIDGE_IMPL(sceGxmShaderPatcherCreateMaskUpdateFragmentProgram)
BRIDGE_IMPL(sceGxmShaderPatcherCreateVertexProgram)
BRIDGE_IMPL(sceGxmShaderPatcherDestroy)
BRIDGE_IMPL(sceGxmShaderPatcherForceUnregisterProgram)
BRIDGE_IMPL(sceGxmShaderPatcherGetBufferMemAllocated)
BRIDGE_IMPL(sceGxmShaderPatcherGetFragmentProgramRefCount)
BRIDGE_IMPL(sceGxmShaderPatcherGetFragmentUsseMemAllocated)
BRIDGE_IMPL(sceGxmShaderPatcherGetHostMemAllocated)
BRIDGE_IMPL(sceGxmShaderPatcherGetProgramFromId)
BRIDGE_IMPL(sceGxmShaderPatcherGetUserData)
BRIDGE_IMPL(sceGxmShaderPatcherGetVertexProgramRefCount)
BRIDGE_IMPL(sceGxmShaderPatcherGetVertexUsseMemAllocated)
BRIDGE_IMPL(sceGxmShaderPatcherRegisterProgram)
BRIDGE_IMPL(sceGxmShaderPatcherReleaseFragmentProgram)
BRIDGE_IMPL(sceGxmShaderPatcherReleaseVertexProgram)
BRIDGE_IMPL(sceGxmShaderPatcherSetAuxiliarySurface)
BRIDGE_IMPL(sceGxmShaderPatcherSetUserData)
BRIDGE_IMPL(sceGxmShaderPatcherUnregisterProgram)
BRIDGE_IMPL(sceGxmSyncObjectCreate)
BRIDGE_IMPL(sceGxmSyncObjectDestroy)
BRIDGE_IMPL(sceGxmTerminate)
BRIDGE_IMPL(sceGxmTextureGetData)
BRIDGE_IMPL(sceGxmTextureGetFormat)
BRIDGE_IMPL(sceGxmTextureGetGammaMode)
BRIDGE_IMPL(sceGxmTextureGetHeight)
BRIDGE_IMPL(sceGxmTextureGetLodBias)
BRIDGE_IMPL(sceGxmTextureGetLodMin)
BRIDGE_IMPL(sceGxmTextureGetMagFilter)
BRIDGE_IMPL(sceGxmTextureGetMinFilter)
BRIDGE_IMPL(sceGxmTextureGetMipFilter)
BRIDGE_IMPL(sceGxmTextureGetMipmapCount)
BRIDGE_IMPL(sceGxmTextureGetMipmapCountUnsafe)
BRIDGE_IMPL(sceGxmTextureGetNormalizeMode)
BRIDGE_IMPL(sceGxmTextureGetPalette)
BRIDGE_IMPL(sceGxmTextureGetStride)
BRIDGE_IMPL(sceGxmTextureGetType)
BRIDGE_IMPL(sceGxmTextureGetUAddrMode)
BRIDGE_IMPL(sceGxmTextureGetUAddrModeSafe)
BRIDGE_IMPL(sceGxmTextureGetVAddrMode)
BRIDGE_IMPL(sceGxmTextureGetVAddrModeSafe)
BRIDGE_IMPL(sceGxmTextureGetWidth)
BRIDGE_IMPL(sceGxmTextureInitCube)
BRIDGE_IMPL(sceGxmTextureInitCubeArbitrary)
BRIDGE_IMPL(sceGxmTextureInitLinear)
BRIDGE_IMPL(sceGxmTextureInitLinearStrided)
BRIDGE_IMPL(sceGxmTextureInitSwizzled)
BRIDGE_IMPL(sceGxmTextureInitSwizzledArbitrary)
BRIDGE_IMPL(sceGxmTextureInitTiled)
BRIDGE_IMPL(sceGxmTextureSetData)
BRIDGE_IMPL(sceGxmTextureSetFormat)
BRIDGE_IMPL(sceGxmTextureSetGammaMode)
BRIDGE_IMPL(sceGxmTextureSetHeight)
BRIDGE_IMPL(sceGxmTextureSetLodBias)
BRIDGE_IMPL(sceGxmTextureSetLodMin)
BRIDGE_IMPL(sceGxmTextureSetMagFilter)
BRIDGE_IMPL(sceGxmTextureSetMinFilter)
BRIDGE_IMPL(sceGxmTextureSetMipFilter)
BRIDGE_IMPL(sceGxmTextureSetMipmapCount)
BRIDGE_IMPL(sceGxmTextureSetNormalizeMode)
BRIDGE_IMPL(sceGxmTextureSetPalette)
BRIDGE_IMPL(sceGxmTextureSetStride)
BRIDGE_IMPL(sceGxmTextureSetUAddrMode)
BRIDGE_IMPL(sceGxmTextureSetUAddrModeSafe)
BRIDGE_IMPL(sceGxmTextureSetVAddrMode)
BRIDGE_IMPL(sceGxmTextureSetVAddrModeSafe)
BRIDGE_IMPL(sceGxmTextureSetWidth)
BRIDGE_IMPL(sceGxmTextureValidate)
BRIDGE_IMPL(sceGxmTransferCopy)
BRIDGE_IMPL(sceGxmTransferDownscale)
BRIDGE_IMPL(sceGxmTransferFill)
BRIDGE_IMPL(sceGxmTransferFinish)
BRIDGE_IMPL(sceGxmUnmapFragmentUsseMemory)
BRIDGE_IMPL(sceGxmUnmapMemory)
BRIDGE_IMPL(sceGxmUnmapVertexUsseMemory)
BRIDGE_IMPL(sceGxmVertexFence)
BRIDGE_IMPL(sceGxmVertexProgramGetProgram)
BRIDGE_IMPL(sceGxmWaitEvent)<|MERGE_RESOLUTION|>--- conflicted
+++ resolved
@@ -1217,10 +1217,6 @@
     return unimplemented(export_name);
 }
 
-<<<<<<< HEAD
-EXPORT(int, sceGxmSetRegionClip) {
-    return unimplemented(export_name);
-=======
 EXPORT(void, sceGxmSetRegionClip, SceGxmContext *context, SceGxmRegionClipMode mode, unsigned int xMin, unsigned int yMin, unsigned int xMax, unsigned int yMax) {
     xMin += xMin % 32;
     yMin += yMin % 32;
@@ -1241,7 +1237,6 @@
         LOG_WARN("Unimplemented region clip mode used: SCE_GXM_REGION_CLIP_INSIDE");
         break;
     }
->>>>>>> df6194c1
 }
 
 EXPORT(void, sceGxmSetTwoSidedEnable, SceGxmContext *context, SceGxmTwoSidedMode mode) {
@@ -1314,13 +1309,8 @@
     return unimplemented(export_name);
 }
 
-<<<<<<< HEAD
-EXPORT(int, sceGxmSetViewport) {
-    return unimplemented(export_name);
-=======
 EXPORT(void, sceGxmSetViewport, SceGxmContext *context, float xOffset, float xScale, float yOffset, float yScale, float zOffset, float zScale) {
     glViewport(xOffset - xScale, host.display.window_height + yScale - yOffset, xScale * 2, -(yScale * 2));
->>>>>>> df6194c1
 }
 
 EXPORT(int, sceGxmSetViewportEnable) {
